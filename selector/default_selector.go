--- conflicted
+++ resolved
@@ -5,15 +5,14 @@
 	"sync/atomic"
 )
 
-<<<<<<< HEAD
-// Default 是selector的默认实现。 它内部通过Balancer进行负载均衡
-// selector除了 balancer，还有过滤作用
-=======
 var (
 	_ Rebalancer = (*Default)(nil)
 	_ Builder    = (*DefaultBuilder)(nil)
 )
->>>>>>> 3958f9d5
+
+
+// Default 是selector的默认实现。 它内部通过Balancer进行负载均衡
+// selector除了 balancer，还有过滤作用
 
 // Default is composite selector.
 type Default struct {
