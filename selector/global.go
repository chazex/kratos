--- conflicted
+++ resolved
@@ -1,16 +1,12 @@
 package selector
 
-<<<<<<< HEAD
 // 全局selector构建器
-var globalSelector Builder
-=======
 var globalSelector = &wrapSelector{}
 
 var _ Builder = (*wrapSelector)(nil)
 
 // wrapSelector wrapped Selector, help override global Selector implementation.
 type wrapSelector struct{ Builder }
->>>>>>> 3958f9d5
 
 // GlobalSelector returns global selector builder.
 func GlobalSelector() Builder {
