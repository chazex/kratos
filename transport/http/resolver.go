--- conflicted
+++ resolved
@@ -53,16 +53,12 @@
 	insecure bool
 }
 
-<<<<<<< HEAD
-func newResolver(ctx context.Context, discovery registry.Discovery, target *Target, rebalancer selector.Rebalancer, block, insecure bool) (*resolver, error) {
-	watcher, err := discovery.Watch(ctx, target.Endpoint) // 服务发现的watcher
-=======
 func newResolver(ctx context.Context, discovery registry.Discovery, target *Target,
 	rebalancer selector.Rebalancer, block, insecure bool, subsetSize int,
 ) (*resolver, error) {
+	// 服务发现的watcher
 	// this is new resovler
 	watcher, err := discovery.Watch(ctx, target.Endpoint)
->>>>>>> 3958f9d5
 	if err != nil {
 		return nil, err
 	}
